--- conflicted
+++ resolved
@@ -19,15 +19,11 @@
     def __init(self, stack_name, rollout_config):
         self.stack_name = stack_name
         self.rollout_config = rollout_config
-<<<<<<< HEAD
         self.strategy = 'organization'
-=======
->>>>>>> ee7f82d8
         self.stack_instances = None
         self.create = list()
         self.update = list()
         self.delete = list()
-
 
 class StackSetRollout(object):
     def __init__(self, stack_name, rollout_config):
