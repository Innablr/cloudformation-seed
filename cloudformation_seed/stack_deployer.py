--- conflicted
+++ resolved
@@ -1,9 +1,6 @@
 #!/usr/bin/env python3
-<<<<<<< HEAD
 from typing import List, Union
-=======
 from datetime import datetime
->>>>>>> 3768297e
 from cloudformation_seed import util, s3_classes, lambdas, cfn_template, cfn_stack, cfn_stackset
 
 import yaml
